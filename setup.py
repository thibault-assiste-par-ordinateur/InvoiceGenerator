--- conflicted
+++ resolved
@@ -47,12 +47,7 @@
         "License :: OSI Approved :: BSD License",
     ],
     install_requires=[
-<<<<<<< HEAD
         "reportlab", "pillow", "qrplatba>=0.3.3"
-        ],
-=======
-        "reportlab", "PIL", "qrplatba>=0.3.3"
     ],
->>>>>>> 533cf754
     package_data={'InvoiceGenerator': ['locale/*/LC_MESSAGES/*']},
 )